name: Rust
on:
  push:
    branches:
      - main
  pull_request:
    types: [opened, synchronize, reopened]
    branches:
      - main
permissions: read-all
env:
  CARGO_TERM_COLOR: always
  RUSTFLAGS: "-Dwarnings -Cinstrument-coverage"
  LLVM_PROFILE_FILE: "axum_graphql-%p-%m.profraw"
  SQLX_VERSION: 0.8.2
  SQLX_FEATURES: "rustls,sqlite"
jobs:
  test:
    name: Test
    runs-on: ubuntu-latest
    steps:
      - name: Harden Runner
        uses: step-security/harden-runner@0080882f6c36860b6ba35c610c98ce87d4e2f26f # v2.10.2
        with:
          egress-policy: audit
          disable-telemetry: true
      - name: Install Linux Dependencies
<<<<<<< HEAD
        run: sudo apt-get update && sudo apt-get install -y libxdo-dev sqlite3
      - name: Cache sqlx-cli
        uses: actions/cache@6849a6489940f00c2f30c0fb92c6274307ccb58a # v4.1.2
        id: cache-sqlx
        with:
          path: ~/.cargo/bin/sqlx ~/.cargo/bin/cargo-sqlx
          key: ${{ runner.os }}-sqlx-${{ env.SQLX_VERSION }}
      - uses: dtolnay/rust-toolchain@ed2356ad628626a6b3f5be6c3e0255c0454fcdb9 # stable
      - name: Install sqlx-cli
        if: steps.cache-sqlx.outputs.cache-hit == false
        run: cargo install sqlx-cli --force --version=${{ env.SQLX_VERSION}} --features=${{ env.SQLX_FEATURES}} --no-default-features
      - uses: actions/checkout@11bd71901bbe5b1630ceea73d27597364c9af683 # v4.2.2
      - name: Migrate database
        run: ./scripts/init_db.sh
      - name: Check sqlx-data.json is up-to-date
        run: cargo sqlx prepare --check -- --bin axum-graphql
=======
        run: sudo apt-get update
      - uses: actions/checkout@11bd71901bbe5b1630ceea73d27597364c9af683 # v4.2.2
      - uses: dtolnay/rust-toolchain@4f647fc679bcd3b11499ccb42104547c83dabe96 # stable
>>>>>>> 786cfd2b
      - name: Run tests
        run: cargo test
  fmt:
    name: Rustfmt
    runs-on: ubuntu-latest
    steps:
      - name: Harden Runner
        uses: step-security/harden-runner@0080882f6c36860b6ba35c610c98ce87d4e2f26f # v2.10.2
        with:
          egress-policy: audit
          disable-telemetry: true
      - uses: actions/checkout@11bd71901bbe5b1630ceea73d27597364c9af683 # v4.2.2
      - uses: dtolnay/rust-toolchain@4f647fc679bcd3b11499ccb42104547c83dabe96 # stable
        with:
          components: rustfmt
      - name: Enforce formatting
        run: cargo fmt --check
  fmt-dprint:
    runs-on: ubuntu-latest
    steps:
      - name: Harden Runner
        uses: step-security/harden-runner@0080882f6c36860b6ba35c610c98ce87d4e2f26f # v2.10.2
        with:
          egress-policy: audit
      - uses: actions/checkout@11bd71901bbe5b1630ceea73d27597364c9af683 # v4.2.2
      - uses: dprint/check@2f1cf31537886c3bfb05591c031f7744e48ba8a1 # v2.2
  clippy:
    name: Clippy
    runs-on: ubuntu-latest
    steps:
      - name: Harden Runner
        uses: step-security/harden-runner@0080882f6c36860b6ba35c610c98ce87d4e2f26f # v2.10.2
        with:
          egress-policy: audit
          disable-telemetry: true
      - uses: actions/checkout@11bd71901bbe5b1630ceea73d27597364c9af683 # v4.2.2
<<<<<<< HEAD
      - name: Install Linux Dependencies
        run: sudo apt-get update && sudo apt-get install sqlite3 -y
      - name: Cache sqlx-cli
        uses: actions/cache@6849a6489940f00c2f30c0fb92c6274307ccb58a # v4.1.2
        id: cache-sqlx
        with:
          path: ~/.cargo/bin/sqlx ~/.cargo/bin/cargo-sqlx
          key: ${{ runner.os }}-sqlx-${{ env.SQLX_VERSION }}
      - uses: dtolnay/rust-toolchain@ed2356ad628626a6b3f5be6c3e0255c0454fcdb9 # stable
=======
      - uses: dtolnay/rust-toolchain@4f647fc679bcd3b11499ccb42104547c83dabe96 # stable
>>>>>>> 786cfd2b
        with:
          components: clippy
      - name: Install sqlx-cli
        if: steps.cache-sqlx.outputs.cache-hit == false
        run: cargo install sqlx-cli --force --version=${{ env.SQLX_VERSION }} --features=${{ env.SQLX_FEATURES }} --no-default-features
      - name: Migrate database
        run: ./scripts/init_db.sh
      - name: Check sqlx-data.json is up-to-date
        run: cargo sqlx prepare --check -- --bin axum-graphql
      - name: Linting
        run: cargo clippy -- -D warnings
  msrv:
    runs-on: ubuntu-latest
    strategy:
      matrix:
        msrv: ["1.70.0"]
    name: ubuntu / ${{ matrix.msrv }}
    steps:
      - uses: actions/checkout@11bd71901bbe5b1630ceea73d27597364c9af683 # v4.2.2
      - name: Install Linux Dependencies
        run: sudo apt-get update
      - name: Install ${{ matrix.msrv }}
        uses: dtolnay/rust-toolchain@4f647fc679bcd3b11499ccb42104547c83dabe96 # stable
        with:
          toolchain: ${{ matrix.msrv }}
      - name: cargo +${{ matrix.msrv }} check
        run: cargo check
  coverage:
    name: Code coverage
    runs-on: ubuntu-latest
    steps:
      - name: Harden Runner
        uses: step-security/harden-runner@0080882f6c36860b6ba35c610c98ce87d4e2f26f # v2.10.2
        with:
          egress-policy: audit
          disable-telemetry: true
      - name: Install Linux Dependencies
        run: sudo apt-get update && sudo apt-get install sqlite3 -y
      - name: Cache sqlx-cli
        uses: actions/cache@6849a6489940f00c2f30c0fb92c6274307ccb58a # v4.1.2
        id: cache-sqlx
        with:
          path: / ~/.cargo/bin/sqlx ~/.cargo/bin/cargo-sqlx
          key: ${{ runner.os }}-sqlx-${{ env.SQLX_VERSION }}
      - name: Checkout repository
        uses: actions/checkout@11bd71901bbe5b1630ceea73d27597364c9af683 # v4.2.2
      - uses: dtolnay/rust-toolchain@4f647fc679bcd3b11499ccb42104547c83dabe96 # stable
        with:
          components: llvm-tools
      - name: Install sqlx-cli
        if: steps.cache-sqlx.outputs.cache-hit == false
        run: cargo install sqlx-cli --force --version=${{ env.SQLX_VERSION}} --features=${{ env.SQLX_FEATURES}} --no-default-features
      - name: Install grcov
        run: cargo install grcov
      - name: Migrate database
        run: ./scripts/init_db.sh
      - name: Check sqlx-data.json is up-to-date
        run: cargo sqlx prepare --check -- --bin axum-graphql
      - name: Build
        run: cargo build
      - name: Run tests
        run: cargo test
      - name: Generate code coverage
        run: grcov . -s . --binary-path ./target/debug/ -t lcov --branch --ignore-not-existing -o ./target/debug/
      - name: Upload coverage reports to Codecov
        uses: codecov/codecov-action@015f24e6818733317a2da2edd6290ab26238649a # v5.0.7
        with:
          file: ./target/debug/lcov
        env:
          CODECOV_TOKEN: ${{ secrets.CODECOV_TOKEN }}<|MERGE_RESOLUTION|>--- conflicted
+++ resolved
@@ -25,7 +25,6 @@
           egress-policy: audit
           disable-telemetry: true
       - name: Install Linux Dependencies
-<<<<<<< HEAD
         run: sudo apt-get update && sudo apt-get install -y libxdo-dev sqlite3
       - name: Cache sqlx-cli
         uses: actions/cache@6849a6489940f00c2f30c0fb92c6274307ccb58a # v4.1.2
@@ -33,7 +32,7 @@
         with:
           path: ~/.cargo/bin/sqlx ~/.cargo/bin/cargo-sqlx
           key: ${{ runner.os }}-sqlx-${{ env.SQLX_VERSION }}
-      - uses: dtolnay/rust-toolchain@ed2356ad628626a6b3f5be6c3e0255c0454fcdb9 # stable
+      - uses: dtolnay/rust-toolchain@4f647fc679bcd3b11499ccb42104547c83dabe96 # stable
       - name: Install sqlx-cli
         if: steps.cache-sqlx.outputs.cache-hit == false
         run: cargo install sqlx-cli --force --version=${{ env.SQLX_VERSION}} --features=${{ env.SQLX_FEATURES}} --no-default-features
@@ -42,11 +41,6 @@
         run: ./scripts/init_db.sh
       - name: Check sqlx-data.json is up-to-date
         run: cargo sqlx prepare --check -- --bin axum-graphql
-=======
-        run: sudo apt-get update
-      - uses: actions/checkout@11bd71901bbe5b1630ceea73d27597364c9af683 # v4.2.2
-      - uses: dtolnay/rust-toolchain@4f647fc679bcd3b11499ccb42104547c83dabe96 # stable
->>>>>>> 786cfd2b
       - name: Run tests
         run: cargo test
   fmt:
@@ -83,7 +77,6 @@
           egress-policy: audit
           disable-telemetry: true
       - uses: actions/checkout@11bd71901bbe5b1630ceea73d27597364c9af683 # v4.2.2
-<<<<<<< HEAD
       - name: Install Linux Dependencies
         run: sudo apt-get update && sudo apt-get install sqlite3 -y
       - name: Cache sqlx-cli
@@ -92,10 +85,7 @@
         with:
           path: ~/.cargo/bin/sqlx ~/.cargo/bin/cargo-sqlx
           key: ${{ runner.os }}-sqlx-${{ env.SQLX_VERSION }}
-      - uses: dtolnay/rust-toolchain@ed2356ad628626a6b3f5be6c3e0255c0454fcdb9 # stable
-=======
       - uses: dtolnay/rust-toolchain@4f647fc679bcd3b11499ccb42104547c83dabe96 # stable
->>>>>>> 786cfd2b
         with:
           components: clippy
       - name: Install sqlx-cli
