name: Rust
on:
  push:
    branches:
      - main
  pull_request:
    types: [opened, synchronize, reopened]
    branches:
      - main
permissions: read-all
env:
  CARGO_TERM_COLOR: always
  RUSTFLAGS: "-Dwarnings -Cinstrument-coverage"
  LLVM_PROFILE_FILE: "axum_graphql-%p-%m.profraw"
  SQLX_VERSION: 0.8.3
  SQLX_FEATURES: "rustls,sqlite"
jobs:
  test:
    name: Test
    runs-on: ubuntu-latest
    steps:
      - name: Harden Runner
        uses: step-security/harden-runner@cb605e52c26070c328afc4562f0b4ada7618a84e # v2.10.4
        with:
          egress-policy: audit
          disable-telemetry: true
      - name: Install Linux Dependencies
<<<<<<< HEAD
        run: sudo apt-get update && sudo apt-get install -y libxdo-dev sqlite3
      - name: Cache sqlx-cli
        uses: actions/cache@1bd1e32a3bdc45362d1e726936510720a7c30a57 # v4.2.0
        id: cache-sqlx
        with:
          path: ~/.cargo/bin/sqlx ~/.cargo/bin/cargo-sqlx
          key: ${{ runner.os }}-sqlx-${{ env.SQLX_VERSION }}
      - uses: dtolnay/rust-toolchain@4f647fc679bcd3b11499ccb42104547c83dabe96 # stable
      - name: Install sqlx-cli
        if: steps.cache-sqlx.outputs.cache-hit == false
        run: cargo install sqlx-cli --force --version=${{ env.SQLX_VERSION}} --features=${{ env.SQLX_FEATURES}} --no-default-features
      - uses: actions/checkout@11bd71901bbe5b1630ceea73d27597364c9af683 # v4.2.2
      - name: Migrate database
        run: ./scripts/init_db.sh
      - name: Check sqlx-data.json is up-to-date
        run: cargo sqlx prepare --check -- --bin axum-graphql
=======
        run: sudo apt-get update
      - uses: actions/checkout@11bd71901bbe5b1630ceea73d27597364c9af683 # v4.2.2
      - uses: dtolnay/rust-toolchain@1ff72ee08e3cb84d84adba594e0a297990fc1ed3
>>>>>>> f4dbcb65
      - name: Run tests
        run: cargo test
  fmt:
    name: Rustfmt
    runs-on: ubuntu-latest
    steps:
      - name: Harden Runner
        uses: step-security/harden-runner@cb605e52c26070c328afc4562f0b4ada7618a84e # v2.10.4
        with:
          egress-policy: audit
          disable-telemetry: true
      - uses: actions/checkout@11bd71901bbe5b1630ceea73d27597364c9af683 # v4.2.2
      - uses: dtolnay/rust-toolchain@1ff72ee08e3cb84d84adba594e0a297990fc1ed3
        with:
          components: rustfmt
      - name: Enforce formatting
        run: cargo fmt --check
  fmt-dprint:
    runs-on: ubuntu-latest
    steps:
      - name: Harden Runner
        uses: step-security/harden-runner@cb605e52c26070c328afc4562f0b4ada7618a84e # v2.10.4
        with:
          egress-policy: audit
      - uses: actions/checkout@11bd71901bbe5b1630ceea73d27597364c9af683 # v4.2.2
      - uses: dprint/check@2f1cf31537886c3bfb05591c031f7744e48ba8a1 # v2.2
  clippy:
    name: Clippy
    runs-on: ubuntu-latest
    steps:
      - name: Harden Runner
        uses: step-security/harden-runner@cb605e52c26070c328afc4562f0b4ada7618a84e # v2.10.4
        with:
          egress-policy: audit
          disable-telemetry: true
      - uses: actions/checkout@11bd71901bbe5b1630ceea73d27597364c9af683 # v4.2.2
<<<<<<< HEAD
      - name: Install Linux Dependencies
        run: sudo apt-get update && sudo apt-get install sqlite3 -y
      - name: Cache sqlx-cli
        uses: actions/cache@1bd1e32a3bdc45362d1e726936510720a7c30a57 # v4.2.0
        id: cache-sqlx
        with:
          path: ~/.cargo/bin/sqlx ~/.cargo/bin/cargo-sqlx
          key: ${{ runner.os }}-sqlx-${{ env.SQLX_VERSION }}
      - uses: dtolnay/rust-toolchain@4f647fc679bcd3b11499ccb42104547c83dabe96 # stable
=======
      - uses: dtolnay/rust-toolchain@1ff72ee08e3cb84d84adba594e0a297990fc1ed3
>>>>>>> f4dbcb65
        with:
          components: clippy
      - name: Install sqlx-cli
        if: steps.cache-sqlx.outputs.cache-hit == false
        run: cargo install sqlx-cli --force --version=${{ env.SQLX_VERSION }} --features=${{ env.SQLX_FEATURES }} --no-default-features
      - name: Migrate database
        run: ./scripts/init_db.sh
      - name: Check sqlx-data.json is up-to-date
        run: cargo sqlx prepare --check -- --bin axum-graphql
      - name: Linting
        run: cargo clippy -- -D warnings
  msrv:
    runs-on: ubuntu-latest
    strategy:
      matrix:
        msrv: ["1.81.0"]
    name: ubuntu / ${{ matrix.msrv }}
    steps:
      - uses: actions/checkout@11bd71901bbe5b1630ceea73d27597364c9af683 # v4.2.2
      - name: Install Linux Dependencies
        run: sudo apt-get update
      - name: Install ${{ matrix.msrv }}
        uses: dtolnay/rust-toolchain@1ff72ee08e3cb84d84adba594e0a297990fc1ed3
        with:
          toolchain: ${{ matrix.msrv }}
      - name: cargo +${{ matrix.msrv }} check
        run: cargo check
  coverage:
    name: Code coverage
    runs-on: ubuntu-latest
    steps:
      - name: Harden Runner
        uses: step-security/harden-runner@cb605e52c26070c328afc4562f0b4ada7618a84e # v2.10.4
        with:
          egress-policy: audit
          disable-telemetry: true
      - name: Install Linux Dependencies
        run: sudo apt-get update && sudo apt-get install sqlite3 -y
      - name: Cache sqlx-cli
        uses: actions/cache@1bd1e32a3bdc45362d1e726936510720a7c30a57 # v4.2.0
        id: cache-sqlx
        with:
          path: / ~/.cargo/bin/sqlx ~/.cargo/bin/cargo-sqlx
          key: ${{ runner.os }}-sqlx-${{ env.SQLX_VERSION }}
      - name: Checkout repository
        uses: actions/checkout@11bd71901bbe5b1630ceea73d27597364c9af683 # v4.2.2
      - uses: dtolnay/rust-toolchain@1ff72ee08e3cb84d84adba594e0a297990fc1ed3
        with:
          components: llvm-tools
      - name: Install sqlx-cli
        if: steps.cache-sqlx.outputs.cache-hit == false
        run: cargo install sqlx-cli --force --version=${{ env.SQLX_VERSION}} --features=${{ env.SQLX_FEATURES}} --no-default-features
      - name: Install grcov
        run: cargo install grcov
      - name: Migrate database
        run: ./scripts/init_db.sh
      - name: Check sqlx-data.json is up-to-date
        run: cargo sqlx prepare --check -- --bin axum-graphql
      - name: Build
        run: cargo build
      - name: Run tests
        run: cargo test
      - name: Generate code coverage
        run: grcov . -s . --binary-path ./target/debug/ -t lcov --branch --ignore-not-existing -o ./target/debug/
      - name: Upload coverage reports to Codecov
<<<<<<< HEAD
        uses: codecov/codecov-action@1e68e06f1dbfde0e4cefc87efeba9e4643565303 # v5.1.2
=======
        uses: codecov/codecov-action@13ce06bfc6bbe3ecf90edbbf1bc32fe5978ca1d3 # v5.3.1
>>>>>>> f4dbcb65
        with:
          files: ./target/debug/lcov
        env:
          CODECOV_TOKEN: ${{ secrets.CODECOV_TOKEN }}<|MERGE_RESOLUTION|>--- conflicted
+++ resolved
@@ -25,7 +25,6 @@
           egress-policy: audit
           disable-telemetry: true
       - name: Install Linux Dependencies
-<<<<<<< HEAD
         run: sudo apt-get update && sudo apt-get install -y libxdo-dev sqlite3
       - name: Cache sqlx-cli
         uses: actions/cache@1bd1e32a3bdc45362d1e726936510720a7c30a57 # v4.2.0
@@ -33,7 +32,7 @@
         with:
           path: ~/.cargo/bin/sqlx ~/.cargo/bin/cargo-sqlx
           key: ${{ runner.os }}-sqlx-${{ env.SQLX_VERSION }}
-      - uses: dtolnay/rust-toolchain@4f647fc679bcd3b11499ccb42104547c83dabe96 # stable
+      - uses: dtolnay/rust-toolchain@1ff72ee08e3cb84d84adba594e0a297990fc1ed3
       - name: Install sqlx-cli
         if: steps.cache-sqlx.outputs.cache-hit == false
         run: cargo install sqlx-cli --force --version=${{ env.SQLX_VERSION}} --features=${{ env.SQLX_FEATURES}} --no-default-features
@@ -42,11 +41,7 @@
         run: ./scripts/init_db.sh
       - name: Check sqlx-data.json is up-to-date
         run: cargo sqlx prepare --check -- --bin axum-graphql
-=======
         run: sudo apt-get update
-      - uses: actions/checkout@11bd71901bbe5b1630ceea73d27597364c9af683 # v4.2.2
-      - uses: dtolnay/rust-toolchain@1ff72ee08e3cb84d84adba594e0a297990fc1ed3
->>>>>>> f4dbcb65
       - name: Run tests
         run: cargo test
   fmt:
@@ -83,7 +78,6 @@
           egress-policy: audit
           disable-telemetry: true
       - uses: actions/checkout@11bd71901bbe5b1630ceea73d27597364c9af683 # v4.2.2
-<<<<<<< HEAD
       - name: Install Linux Dependencies
         run: sudo apt-get update && sudo apt-get install sqlite3 -y
       - name: Cache sqlx-cli
@@ -92,10 +86,7 @@
         with:
           path: ~/.cargo/bin/sqlx ~/.cargo/bin/cargo-sqlx
           key: ${{ runner.os }}-sqlx-${{ env.SQLX_VERSION }}
-      - uses: dtolnay/rust-toolchain@4f647fc679bcd3b11499ccb42104547c83dabe96 # stable
-=======
       - uses: dtolnay/rust-toolchain@1ff72ee08e3cb84d84adba594e0a297990fc1ed3
->>>>>>> f4dbcb65
         with:
           components: clippy
       - name: Install sqlx-cli
@@ -161,11 +152,7 @@
       - name: Generate code coverage
         run: grcov . -s . --binary-path ./target/debug/ -t lcov --branch --ignore-not-existing -o ./target/debug/
       - name: Upload coverage reports to Codecov
-<<<<<<< HEAD
-        uses: codecov/codecov-action@1e68e06f1dbfde0e4cefc87efeba9e4643565303 # v5.1.2
-=======
         uses: codecov/codecov-action@13ce06bfc6bbe3ecf90edbbf1bc32fe5978ca1d3 # v5.3.1
->>>>>>> f4dbcb65
         with:
           files: ./target/debug/lcov
         env:
