--- conflicted
+++ resolved
@@ -26,7 +26,6 @@
           egress-policy: audit
           disable-telemetry: true
       - name: Install Linux Dependencies
-<<<<<<< HEAD
         run: sudo apt-get update && sudo apt-get install -y libxdo-dev sqlite3
       - name: Cache sqlx-cli
         uses: actions/cache@5a3ec84eff668545956fd18022155c47e93e2684 # v4.2.3
@@ -34,22 +33,17 @@
         with:
           path: ~/.cargo/bin/sqlx ~/.cargo/bin/cargo-sqlx
           key: ${{ runner.os }}-sqlx-${{ env.SQLX_VERSION }}
-      - uses: dtolnay/rust-toolchain@4305c38b25d97ef35a8ad1f985ccf2d2242004f2 # stable
+      - uses: dtolnay/rust-toolchain@5d458579430fc14a04a08a1e7d3694f545e91ce6 # stable
         with:
           toolchain: ${{ env.RUST_TOOLCHAIN }}
       - name: Install sqlx-cli
         if: steps.cache-sqlx.outputs.cache-hit == false
         run: cargo install sqlx-cli --force --version=${{ env.SQLX_VERSION}} --features=${{ env.SQLX_FEATURES}} --no-default-features
-      - uses: actions/checkout@11bd71901bbe5b1630ceea73d27597364c9af683 # v4.2.2
+      - uses: actions/checkout@08c6903cd8c0fde910a37f88322edcfb5dd907a8 # v5.0.0
       - name: Migrate database
         run: ./scripts/init_db.sh
       - name: Check sqlx-data.json is up-to-date
         run: cargo sqlx prepare --check -- --bin axum-graphql
-=======
-        run: sudo apt-get update
-      - uses: actions/checkout@08c6903cd8c0fde910a37f88322edcfb5dd907a8 # v5.0.0
-      - uses: dtolnay/rust-toolchain@5d458579430fc14a04a08a1e7d3694f545e91ce6 # stable
->>>>>>> 52264f0d
       - name: Run tests
         run: cargo test
   fmt:
@@ -86,8 +80,7 @@
         with:
           egress-policy: audit
           disable-telemetry: true
-<<<<<<< HEAD
-      - uses: actions/checkout@11bd71901bbe5b1630ceea73d27597364c9af683 # v4.2.2
+      - uses: actions/checkout@08c6903cd8c0fde910a37f88322edcfb5dd907a8 # v5.0.0
       - name: Install Linux Dependencies
         run: sudo apt-get update && sudo apt-get install sqlite3 -y
       - name: Cache sqlx-cli
@@ -96,11 +89,7 @@
         with:
           path: ~/.cargo/bin/sqlx ~/.cargo/bin/cargo-sqlx
           key: ${{ runner.os }}-sqlx-${{ env.SQLX_VERSION }}
-      - uses: dtolnay/rust-toolchain@4305c38b25d97ef35a8ad1f985ccf2d2242004f2 # stable
-=======
-      - uses: actions/checkout@08c6903cd8c0fde910a37f88322edcfb5dd907a8 # v5.0.0
       - uses: dtolnay/rust-toolchain@5d458579430fc14a04a08a1e7d3694f545e91ce6 # stable
->>>>>>> 52264f0d
         with:
           components: clippy
           toolchain: ${{ env.RUST_TOOLCHAIN }}
