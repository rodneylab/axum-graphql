name: Cargo Deny
on: [push, pull_request]
permissions:
  contents: read
jobs:
  cargo-deny:
    runs-on: ubuntu-22.04
    strategy:
      matrix:
        checks:
          - advisories
          - bans licenses sources
    # Prevent sudden announcement of a new advisory from failing ci:
    continue-on-error: ${{ matrix.checks == 'advisories' }}
    steps:
      - uses: actions/checkout@11bd71901bbe5b1630ceea73d27597364c9af683 # v4.2.2
<<<<<<< HEAD
      - uses: EmbarkStudios/cargo-deny-action@13fd9ef18c30518efe066a8ac36cd629cc377507 # v2.0.5
=======
      - uses: EmbarkStudios/cargo-deny-action@0484eedcba649433ebd03d9b7c9c002746bbc4b9 # v2.0.6
>>>>>>> 18ead9dd
        with:
          command: check ${{ matrix.checks }}<|MERGE_RESOLUTION|>--- conflicted
+++ resolved
@@ -14,10 +14,6 @@
     continue-on-error: ${{ matrix.checks == 'advisories' }}
     steps:
       - uses: actions/checkout@11bd71901bbe5b1630ceea73d27597364c9af683 # v4.2.2
-<<<<<<< HEAD
-      - uses: EmbarkStudios/cargo-deny-action@13fd9ef18c30518efe066a8ac36cd629cc377507 # v2.0.5
-=======
       - uses: EmbarkStudios/cargo-deny-action@0484eedcba649433ebd03d9b7c9c002746bbc4b9 # v2.0.6
->>>>>>> 18ead9dd
         with:
           command: check ${{ matrix.checks }}