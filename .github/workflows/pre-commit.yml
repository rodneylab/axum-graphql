name: pre-commit
on:
  push:
    branches: [main, master, dev]
  pull_request:
    branches: [main, master, dev]
permissions:
  contents: read
env:
  SQLX_VERSION: 0.8.2
  SQLX_FEATURES: "rustls,sqlite"
jobs:
  pre-commit:
    runs-on: ubuntu-latest
    steps:
      - name: Harden Runner
        uses: step-security/harden-runner@4d991eb9b905ef189e4c376166672c3f2f230481 # v2.11.0
        with:
          egress-policy: audit
          disable-telemetry: true
      - uses: actions/checkout@11bd71901bbe5b1630ceea73d27597364c9af683 # v4.2.2
<<<<<<< HEAD
      - name: Install Linux Dependencies
        run: sudo apt-get update && sudo apt-get install sqlite3 -y
      - name: Cache sqlx-cli
        uses: actions/cache@d4323d4df104b026a6aa633fdb11d772146be0bf # v4.2.2
        id: cache-sqlx
        with:
          path: ~/.cargo/bin/sqlx ~/.cargo/bin/cargo-sqlx
          key: ${{ runner.os }}-sqlx-${{ env.SQLX_VERSION }}
      - uses: dtolnay/rust-toolchain@38b70195107dddab2c7bbd522bcf763bac00963b # stable
      - name: Install sqlx-cli
        if: steps.cache-sqlx.outputs.cache-hit == false
        run: cargo install sqlx-cli --force --version=${{ env.SQLX_VERSION}} --features=${{ env.SQLX_FEATURES}} --no-default-features
      - uses: actions/setup-python@42375524e23c412d93fb67b49958b491fce71c38 # v5.4.0
=======
      - uses: actions/setup-python@8d9ed9ac5c53483de85588cdf95a591a75ab9f55 # v5.5.0
>>>>>>> d42b19c8
        with:
          python-version: '3.13'
      - uses: actions/setup-go@0aaccfd150d50ccaeb58ebd88d36e91967a5f35b # v5.4.0
        with:
          go-version: '>=1.18.0'
      - name: Migrate database
        run: ./scripts/init_db.sh
      - name: Check sqlx-data.json is up-to-date
        run: cargo sqlx prepare --check -- --bin axum-graphql
      - uses: pre-commit/action@2c7b3805fd2a0fd8c1884dcaebf91fc102a13ecd # v3.0.1
        env:
          SKIP: no-commit-to-branch<|MERGE_RESOLUTION|>--- conflicted
+++ resolved
@@ -19,7 +19,6 @@
           egress-policy: audit
           disable-telemetry: true
       - uses: actions/checkout@11bd71901bbe5b1630ceea73d27597364c9af683 # v4.2.2
-<<<<<<< HEAD
       - name: Install Linux Dependencies
         run: sudo apt-get update && sudo apt-get install sqlite3 -y
       - name: Cache sqlx-cli
@@ -32,10 +31,7 @@
       - name: Install sqlx-cli
         if: steps.cache-sqlx.outputs.cache-hit == false
         run: cargo install sqlx-cli --force --version=${{ env.SQLX_VERSION}} --features=${{ env.SQLX_FEATURES}} --no-default-features
-      - uses: actions/setup-python@42375524e23c412d93fb67b49958b491fce71c38 # v5.4.0
-=======
       - uses: actions/setup-python@8d9ed9ac5c53483de85588cdf95a591a75ab9f55 # v5.5.0
->>>>>>> d42b19c8
         with:
           python-version: '3.13'
       - uses: actions/setup-go@0aaccfd150d50ccaeb58ebd88d36e91967a5f35b # v5.4.0
