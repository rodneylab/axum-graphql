--- conflicted
+++ resolved
@@ -19,7 +19,6 @@
           egress-policy: audit
           disable-telemetry: true
       - uses: actions/checkout@11bd71901bbe5b1630ceea73d27597364c9af683 # v4.2.2
-<<<<<<< HEAD
       - name: Install Linux Dependencies
         run: sudo apt-get update && sudo apt-get install sqlite3 -y
       - name: Cache sqlx-cli
@@ -32,10 +31,7 @@
       - name: Install sqlx-cli
         if: steps.cache-sqlx.outputs.cache-hit == false
         run: cargo install sqlx-cli --force --version=${{ env.SQLX_VERSION}} --features=${{ env.SQLX_FEATURES}} --no-default-features
-      - uses: actions/setup-python@8d9ed9ac5c53483de85588cdf95a591a75ab9f55 # v5.5.0
-=======
       - uses: actions/setup-python@a26af69be951a213d495a4c3e4e4022e16d87065 # v5.6.0
->>>>>>> 8bac19ce
         with:
           python-version: '3.13'
       - uses: actions/setup-go@d35c59abb061a4a6fb18e82ac0862c26744d6ab5 # v5.5.0
