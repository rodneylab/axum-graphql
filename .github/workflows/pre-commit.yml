--- conflicted
+++ resolved
@@ -19,7 +19,6 @@
           egress-policy: audit
           disable-telemetry: true
       - uses: actions/checkout@1af3b93b6815bc44a9784bd300feb67ff0d1eeb3 # v6.0.0
-<<<<<<< HEAD
       - name: Install Linux Dependencies
         run: sudo apt-get update && sudo apt-get install sqlite3 -y
       - name: Cache sqlx-cli
@@ -32,10 +31,7 @@
       - name: Install sqlx-cli
         if: steps.cache-sqlx.outputs.cache-hit == false
         run: cargo install sqlx-cli --force --version=${{ env.SQLX_VERSION}} --features=${{ env.SQLX_FEATURES}} --no-default-features
-      - uses: actions/setup-python@e797f83bcb11b83ae66e0230d6156d7c80228e7c # v6.0.0
-=======
       - uses: actions/setup-python@83679a892e2d95755f2dac6acb0bfd1e9ac5d548 # v6.1.0
->>>>>>> 71564196
         with:
           python-version: '3.13'
       - uses: actions/setup-go@4dc6199c7b1a012772edbd06daecab0f50c9053c # v6.1.0
