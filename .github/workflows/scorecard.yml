--- conflicted
+++ resolved
@@ -65,10 +65,6 @@
           retention-days: 5
       # Upload the results to GitHub's code scanning dashboard.
       - name: "Upload to code-scanning"
-<<<<<<< HEAD
-        uses: github/codeql-action/upload-sarif@dd196fa9ce80b6bacc74ca1c32bd5b0ba22efca7 # v3.28.3
-=======
         uses: github/codeql-action/upload-sarif@ee117c905ab18f32fa0f66c2fe40ecc8013f3e04 # v3.28.4
->>>>>>> f4dbcb65
         with:
           sarif_file: results.sarif