{
  "json": {
  },
  "markdown": {
  },
  "toml": {
  },
  "excludes": [
    "**/*-lock.json",
    "supply-chain/audits.toml",
    "supply-chain/config.toml"
  ],
  "plugins": [
    "https://plugins.dprint.dev/json-0.19.4.wasm",
    "https://plugins.dprint.dev/markdown-0.17.8.wasm",
<<<<<<< HEAD
    "https://plugins.dprint.dev/toml-0.6.3.wasm",
    "https://plugins.dprint.dev/dockerfile-0.3.2.wasm"
=======
    "https://plugins.dprint.dev/toml-0.6.4.wasm"
>>>>>>> f4dbcb65
  ]
}<|MERGE_RESOLUTION|>--- conflicted
+++ resolved
@@ -1,23 +1,16 @@
 {
-  "json": {
-  },
-  "markdown": {
-  },
-  "toml": {
-  },
+  "json": {},
+  "markdown": {},
+  "toml": {},
   "excludes": [
     "**/*-lock.json",
     "supply-chain/audits.toml",
     "supply-chain/config.toml"
   ],
   "plugins": [
+    "https://plugins.dprint.dev/dockerfile-0.3.2.wasm",
     "https://plugins.dprint.dev/json-0.19.4.wasm",
     "https://plugins.dprint.dev/markdown-0.17.8.wasm",
-<<<<<<< HEAD
-    "https://plugins.dprint.dev/toml-0.6.3.wasm",
-    "https://plugins.dprint.dev/dockerfile-0.3.2.wasm"
-=======
     "https://plugins.dprint.dev/toml-0.6.4.wasm"
->>>>>>> f4dbcb65
   ]
 }